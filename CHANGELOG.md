--- conflicted
+++ resolved
@@ -19,13 +19,11 @@
 - Supports explicitly requesting all columns without re-including the requested column
 - Require multi-factor-authentication to publish the gem on Rubygems
 
-<<<<<<< HEAD
 ### Removed
 - **Breaking change:** Drop support for Ruby 2.5 (EOL 2021-03-31)
-=======
+
 ### Changed
 - **Breaking change:** Remove nesting of `ParameterError` and `InvalidCursorError` errors, they are now directly nested under the main gem module. So they're now `RailsCursorPagination::ParameterError` and `RailsCursorPagination::InvalidCursorError`.
->>>>>>> cba490be
 
 ## [0.2.0] - 2021-04-19
 
