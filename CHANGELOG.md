# Changelog

All notable changes to this project will be documented in this file.

The format is based on [Keep a Changelog](https://keepachangelog.com/en/1.0.0/), and this project adheres to [Semantic Versioning](https://semver.org/spec/v2.0.0.html).

## [Unreleased]

These are the latest changes on the project's `master` branch that have not yet been released.

<!---
  If you submit a pull request for this gem, please add a summary of your changes here.
  This will ensure that they're also mentioned in the next release description.
  Follow the same format as previous releases by categorizing your feature into "Added", "Changed", "Deprecated", "Removed", "Fixed", or "Security".
--->

<<<<<<< HEAD
- Adds a `limit` param to paginator that can be used instead either `first` or `last`.
=======
- Adds a `max_page_size` to the configuration, allowing to set a global limit to the page size (non overridable): Default `nil`
- Supports explicitly requesting all columns without re-including the requested column
>>>>>>> f41c704e
- Require multi-factor-authentication to publish the gem on Rubygems

## [0.2.0] - 2021-04-19

### Changed
- **Breaking change:** The way records are retrieved from a given cursor has been changed to no longer use `CONCAT` but instead simply use a compound `WHERE` clause in case of a custom order and having both the custom field as well as the `id` field in the `ORDER BY` query. This is a breaking change since it now changes the internal order of how records with the same value of the `order_by` field are returned.
- Remove `ORDER BY` clause from `COUNT` queries
         
### Fixed
- Only trigger one SQL query to load the records from the database and use it to determine if there was a previous / is a next page
- Memoize the `Paginator#page` method which is invoked multiple times to prevent it from mapping over the `records` again and again and rebuilding all cursors

### Added
- Description about `order_by` on arbitrary SQL to README.md

## [0.1.3] - 2021-03-17

### Changed
- Make the gem publicly available via github.com/xing/rails_cursor_pagination and release it to Rubygems.org
- Reference changelog file in the gemspec instead of the general releases Github tab

### Removed
- Remove bulk from release: The previous gem releases contained files like the content of the `bin` folder or the Gemfile used for testing. Since this is not useful for gem users, adjust the gemspec file accordingly.

## [0.1.2] - 2021-02-04

### Fixed
- Pagination for relations in which a custom `SELECT` does not contain cursor-relevant fields like `:id` or the field specified via `order_by`

## [0.1.1] - 2021-01-21 

### Added
- Add support for handling `nil` for `order` and `order_by` values as if they were not passed

### Fixed
- Pagination for relations that use a custom `SELECT`

## [0.1.0-pre] - 2021-01-12

### Add
- First version of the gem, including pagination, custom ordering by column and sort-order.<|MERGE_RESOLUTION|>--- conflicted
+++ resolved
@@ -14,12 +14,9 @@
   Follow the same format as previous releases by categorizing your feature into "Added", "Changed", "Deprecated", "Removed", "Fixed", or "Security".
 --->
 
-<<<<<<< HEAD
 - Adds a `limit` param to paginator that can be used instead either `first` or `last`.
-=======
 - Adds a `max_page_size` to the configuration, allowing to set a global limit to the page size (non overridable): Default `nil`
 - Supports explicitly requesting all columns without re-including the requested column
->>>>>>> f41c704e
 - Require multi-factor-authentication to publish the gem on Rubygems
 
 ## [0.2.0] - 2021-04-19
